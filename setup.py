import re
import pathlib
import os
from setuptools import setup, find_packages

with open("README.md", mode="r", encoding="utf-8") as f:
    readme = f.read()

# parse the version instead of importing it to avoid dependency-related crashes
with open("src/_repobee/__version.py", mode="r", encoding="utf-8") as f:
    line = f.readline()
    __version__ = line.split("=")[1].strip(" '\"\n")
    assert re.match(r"^\d+(\.\d+){2}(-(alpha|beta|rc)(\.\d+)?)?$", __version__)

install_dir = os.getenv("REPOBEE_INSTALL_DIR")
if install_dir:  # install with RepoBee's install script
    pathlib.Path("src/_repobee/distinfo.py").write_text(
        f"""
import pathlib
DIST_INSTALL = True
INSTALL_DIR = pathlib.Path('{install_dir}')
"""
    )


test_requirements = [
    "pytest>=4.0.0",
    "pytest-cov>=2.6.1",
    "pytest-mock",
    "codecov",
    "bandit",
    "flake8",
    "black",
]
docs_requirements = [
    "sphinx>=1.8.2",
    "sphinx-autodoc-typehints",
    "sphinx_rtd_theme",
    "sphinx-argparse",
]
required = [
    "appdirs",
    "bullet",
    "colored",
    "daiquiri",
    "pluggy>=0.13.1",
    "pygithub",
    "python-gitlab==2.4.0",
<<<<<<< HEAD
    "pluggy>=0.13.1",
    "dataclasses>='0.7';python_version<'3.7'",
=======
    "tabulate",
>>>>>>> 1fccb530
]

setup(
    name="repobee",
    version=__version__,
    description=(
        "A CLI tool for managing large amounts of GitHub repositories"
    ),
    long_description=readme,
    long_description_content_type="text/markdown",
    author="Simon Larsén",
    author_email="slarse@kth.se",
    url="https://github.com/repobee/repobee",
    download_url=(
        "https://github.com/repobee/repobee/archive/v{}.tar.gz".format(
            __version__
        )
    ),
    license="MIT",
    package_dir={"": "src"},
    packages=find_packages(where="src", exclude=("tests", "docs")),
    py_modules=["repobee"],
    tests_require=test_requirements,
    install_requires=required,
    extras_require=dict(TEST=test_requirements, DOCS=docs_requirements),
    entry_points=dict(
        console_scripts="repobee = repobee:main",
        pytest11=["name_of_plugin = repobee_plug.testhelpers.fixtures"],
    ),
    include_package_data=True,
    zip_safe=False,
    python_requires=">=3.6",
    classifiers=[
        "Development Status :: 5 - Production/Stable",
        "Intended Audience :: Education",
        "Programming Language :: Python :: 3.6",
        "Programming Language :: Python :: 3.7",
        "Programming Language :: Python :: 3.8",
        "Programming Language :: Python :: Implementation :: CPython",
        "License :: OSI Approved :: MIT License",
        "Operating System :: POSIX",
    ],
)<|MERGE_RESOLUTION|>--- conflicted
+++ resolved
@@ -43,15 +43,11 @@
     "bullet",
     "colored",
     "daiquiri",
-    "pluggy>=0.13.1",
     "pygithub",
     "python-gitlab==2.4.0",
-<<<<<<< HEAD
     "pluggy>=0.13.1",
     "dataclasses>='0.7';python_version<'3.7'",
-=======
     "tabulate",
->>>>>>> 1fccb530
 ]
 
 setup(
