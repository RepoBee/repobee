--- conflicted
+++ resolved
@@ -725,7 +725,7 @@
         "--user",
         help=("Your username."),
         type=str,
-        required=is_required("user"),
+        required=not configured("user") and api_requires("user"),
         default=default("user"),
     )
 
@@ -784,22 +784,6 @@
         nargs="+",
     )
 
-<<<<<<< HEAD
-=======
-    # base parser for when files need to be pushed
-    base_user_parser = argparse.ArgumentParser(add_help=False)
-
-    # the username is required for any pushing
-    base_user_parser.add_argument(
-        "-u",
-        "--user",
-        help=("Your username."),
-        type=str,
-        required=not configured("user") and api_requires("user"),
-        default=default("user"),
-    )
-
->>>>>>> ee949e19
     master_org_parser = argparse.ArgumentParser(add_help=False)
     master_org_parser.add_argument(
         "-mo",
