--- conflicted
+++ resolved
@@ -592,7 +592,6 @@
         super().add_arguments(actions)
 
 
-<<<<<<< HEAD
 def create_parser_for_docs():
     """Create a parser showing all options for the default CLI
     documentation.
@@ -600,21 +599,19 @@
     daiquiri.setup(level=logging.FATAL)
     # load default plugins
     plugin.initialize_plugins()
-    return _create_parser(show_all_opts=True)
-
-
-def _create_parser(show_all_opts):
-=======
+    ext_commands = plug.manager.hook.create_extension_command()
+    return _create_parser(show_all_opts=True, ext_commands=ext_commands)
+
+
 def _create_parser(show_all_opts, ext_commands):
->>>>>>> 42fc92a6
     """Create the parser."""
 
     parser = argparse.ArgumentParser(
         prog="repobee",
         description=(
-            "A CLI tool for administering large amounts of git repositories "
+            "A CLI tool for administrating large amounts of git repositories "
             "on GitHub and GitLab instances. See the full documentation at "
-            "https://_repobee.readthedocs.io"
+            "https://repobee.readthedocs.io"
         ),
         formatter_class=_OrderedFormatter,
     )
