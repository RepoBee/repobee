"""Top-level commands for peer reviewing.

This module contains the top-level functions for RepoBee's peer review
functionality. Each public function in this module is to be treated as a
self-contained program.

.. module:: peer
    :synopsis: Top-level commands for peer reviewing.

.. moduleauthor:: Simon Larsén
"""
import itertools
import collections
import re
import hashlib
import tempfile
import pathlib
import shutil
from typing import Iterable, Optional, Dict, List, Tuple

import git
import repobee_plug as plug

import _repobee.command.teams
<<<<<<< HEAD
import _repobee.git
=======
import _repobee.ext.gitea
>>>>>>> c2186c8b
from _repobee import formatters

from _repobee.command import progresswrappers

DEFAULT_REVIEW_ISSUE = plug.Issue(
    title="Peer review",
    body="You have been assigned to peer review this repo.",
)

_DEFAULT_BRANCH = "master"


def assign_peer_reviews(
    assignment_names: Iterable[str],
    teams: Iterable[plug.StudentTeam],
    num_reviews: int,
    issue: Optional[plug.Issue],
    double_blind_salt: Optional[str],
    api: plug.PlatformAPI,
) -> None:
    """Assign peer reviewers among the students to each student repo. Each
    student is assigned to review num_reviews repos, and consequently, each
    repo gets reviewed by num_reviews reviewers.

    In practice, each student repo has a review team generated (called
    <student-repo-name>-review), to which num_reviews _other_ students are
    assigned. The team itself is given pull-access to the student repo, so
    that reviewers can view code and open issues, but cannot modify the
    contents of the repo.

    Args:
        assignment_names: Names of assginments.
        teams: Team objects specifying student groups.
        num_reviews: Amount of reviews each student should perform
            (consequently, the amount of reviews of each repo)
        issue: An issue with review instructions to be opened in the considered
            repos.
        double_blind_salt: If provided, use salt to make double-blind review
            allocation.
        api: An implementation of :py:class:`repobee_plug.PlatformAPI` used to
            interface with the platform (e.g. GitHub or GitLab) instance.
    """
    issue = issue or DEFAULT_REVIEW_ISSUE
    expected_repo_names = plug.generate_repo_names(teams, assignment_names)
    fetched_teams = progresswrappers.get_teams(
        teams, api, desc="Fetching teams and repos"
    )
    team_repo_tuples = [
        (team, list(api.get_team_repos(team))) for team in fetched_teams
    ]
    fetched_repos = list(
        itertools.chain.from_iterable(repos for _, repos in team_repo_tuples)
    )
    fetched_repo_dict = {r.name: r for r in fetched_repos}

    missing = set(expected_repo_names) - set(fetched_repo_dict.keys())
    if missing:
        raise plug.NotFoundError(f"Can't find repos: {', '.join(missing)}")

    if double_blind_salt:
        fetched_repo_dict = _create_anonymized_repos(
            team_repo_tuples, double_blind_salt, api
        )

    for assignment_name in assignment_names:
        plug.echo("Allocating reviews")
        allocations = plug.manager.hook.generate_review_allocations(
            teams=teams, num_reviews=num_reviews
        )
        # adjust names of review teams
        review_team_specs, reviewed_team_names = list(
            zip(
                *[
                    (
                        plug.StudentTeam(
                            members=alloc.review_team.members,
                            name=_hash_if_salt(
                                plug.generate_review_team_name(
                                    str(alloc.reviewed_team), assignment_name
                                ),
                                salt=double_blind_salt,
                            ),
                        ),
                        alloc.reviewed_team,
                    )
                    for alloc in allocations
                ]
            )
        )

        review_teams = _repobee.command.teams.create_teams(
            review_team_specs, plug.TeamPermission.PULL, api
        )
        review_teams_progress = plug.cli.io.progress_bar(
            review_teams,
            desc="Creating review teams",
            total=len(review_team_specs),
        )

        for review_team, reviewed_team_name in zip(
            review_teams_progress, reviewed_team_names
        ):
            reviewed_repo = fetched_repo_dict[
                plug.generate_repo_name(reviewed_team_name, assignment_name)
            ]

            review_teams_progress.write(  # type: ignore
                f"Assigning {' and '.join(review_team.members)} "
                f"to review {reviewed_repo.name}"
            )
            api.assign_repo(
                review_team, reviewed_repo, plug.TeamPermission.PUSH
            )
            api.create_issue(
                issue.title,
                issue.body,
                reviewed_repo,
                # It's not possible to assign users with read-access in Gitea
                # FIXME redesign so Gitea does not require special handling
                assignees=review_team.members
                if not isinstance(api, _repobee.ext.gitea.GiteaAPI)
                else None,
            )


def _create_anonymized_repos(
    team_repo_tuples: List[Tuple[plug.Team, List[plug.Repo]]],
    salt: str,
    api: plug.PlatformAPI,
) -> Dict[str, plug.Repo]:
    with tempfile.TemporaryDirectory() as tmp_clone_dir, tempfile.TemporaryDirectory() as tmp_workdir:  # noqa
        workdir = pathlib.Path(tmp_workdir)
        clone_dir = pathlib.Path(tmp_clone_dir)
        student_repos = _clone_to_student_repos(
            team_repo_tuples, workdir, clone_dir, api
        )
        student_repos_iter = plug.cli.io.progress_bar(
            student_repos, desc="Creating anonymized repos"
        )
        repo_mapping = {}
        anonymized_repos = []
        for student_repo in student_repos_iter:
            anonymized_repo_name = _hash_if_salt(student_repo.name, salt=salt)
            platform_repo = api.create_repo(
                name=anonymized_repo_name,
                description="Review copy",
                private=True,
            )
            _anonymize_commit_history(student_repo.path)
            anonymized_repos.append(
                plug.StudentRepo(
                    name=anonymized_repo_name,
                    team=student_repo.team,
                    url=student_repo.url.replace(
                        student_repo.name, anonymized_repo_name
                    ),
                    _path=student_repo.path,
                )
            )
            repo_mapping[student_repo.name] = platform_repo

        _push_to_platform(anonymized_repos, api)

        return repo_mapping


def _anonymize_commit_history(repo_path: pathlib.Path) -> None:
    shutil.rmtree(repo_path / ".git")
    repo = git.Repo.init(repo_path)
    repo.git.add(".", "--force")
    repo.git.commit("-m", "Add project")
    repo.git.checkout(_DEFAULT_BRANCH)


def _clone_to_student_repos(
    team_repo_tuples: List[Tuple[plug.Team, List[plug.Repo]]],
    workdir: pathlib.Path,
    clone_dir: pathlib.Path,
    api: plug.PlatformAPI,
) -> List[plug.StudentRepo]:
    student_repos = [
        plug.StudentRepo(
            name=repo.name,
            team=plug.StudentTeam(name=team.name, members=list(team.members)),
            url=repo.url,
            _path=workdir / team.name / repo.name,
        )
        for team, repos in team_repo_tuples
        for repo in repos
    ]
    list(
        _repobee.git.clone_student_repos(
            student_repos, clone_dir, update_local=False, api=api
        )
    )
    return student_repos


def _push_to_platform(
    student_repos: List[plug.StudentRepo], api: plug.PlatformAPI
) -> None:
    push_tuples = [
        _repobee.git.Push(
            repo.path, api.insert_auth(repo.url), _DEFAULT_BRANCH
        )
        for repo in student_repos
    ]
    _repobee.git.push(push_tuples)


def _hash_if_salt(s: str, salt: Optional[str], max_hash_size: int = 20) -> str:
    """Hash the string with the salt, if provided. Otherwise, return the input
    string.
    """
    return (
        hashlib.sha256(s.encode("utf8")).hexdigest()[:max_hash_size]
        if salt
        else s
    )


def purge_review_teams(
    assignment_names: Iterable[str],
    students: Iterable[plug.StudentTeam],
    api: plug.PlatformAPI,
) -> None:
    """Delete all review teams associated with the given assignment names and
    student teams.

    Args:
        assignment_names: Names of assignments.
        students: An iterble of student teams.
        api: An implementation of :py:class:`repobee_plug.PlatformAPI` used to
            interface with the platform (e.g. GitHub or GitLab) instance.
    """
    review_team_names = [
        plug.generate_review_team_name(student, assignment_name)
        for student in students
        for assignment_name in assignment_names
    ]
    teams = progresswrappers.get_teams(
        review_team_names, api, desc="Deleting review teams"
    )
    for team in teams:
        api.delete_team(team)
        plug.log.info(f"Deleted {team.name}")


def check_peer_review_progress(
    assignment_names: Iterable[str],
    teams: Iterable[plug.Team],
    title_regex: str,
    num_reviews: int,
    api: plug.PlatformAPI,
) -> None:
    """Check which teams have opened peer review issues in their allotted
    review repos

    Args:
        assignment_names: Names of assignments.
        teams: An iterable of student teams.
        title_regex: A regex to match against issue titles.
        num_reviews: Amount of reviews each student is expected to have made.
        api: An implementation of :py:class:`repobee_plug.PlatformAPI` used to
            interface with the platform (e.g. GitHub or GitLab) instance.

    """
    teams = list(teams)
    reviews = collections.defaultdict(list)

    review_team_names = [
        plug.generate_review_team_name(team, assignment_name)
        for team in teams
        for assignment_name in assignment_names
    ]

    review_teams = progresswrappers.get_teams(
        review_team_names, api, desc="Processing review teams"
    )
    for review_team in review_teams:
        repos = list(api.get_team_repos(review_team))
        if len(repos) != 1:
            plug.log.warning(
                f"Expected {review_team.name} to have 1 associated "
                f"repo, found {len(repos)}. "
                f"Skipping..."
            )
            continue

        reviewed_repo = repos[0]
        expected_reviewers = set(review_team.members)
        reviewing_teams = _extract_reviewing_teams(teams, expected_reviewers)

        review_issue_authors = {
            issue.author
            for issue in api.get_repo_issues(reviewed_repo)
            if re.match(title_regex, issue.title)
        }

        for team in reviewing_teams:
            reviews[str(team)].append(
                plug.Review(
                    repo=reviewed_repo.name,
                    done=any(
                        map(review_issue_authors.__contains__, team.members)
                    ),
                )
            )

    plug.echo(
        formatters.format_peer_review_progress_output(
            reviews, [team.name for team in teams], num_reviews
        )
    )


def _extract_reviewing_teams(teams, reviewers):
    review_teams = []
    for team in teams:
        if any(map(team.members.__contains__, reviewers)):
            review_teams.append(team)
    return review_teams<|MERGE_RESOLUTION|>--- conflicted
+++ resolved
@@ -22,11 +22,8 @@
 import repobee_plug as plug
 
 import _repobee.command.teams
-<<<<<<< HEAD
 import _repobee.git
-=======
 import _repobee.ext.gitea
->>>>>>> c2186c8b
 from _repobee import formatters
 
 from _repobee.command import progresswrappers
