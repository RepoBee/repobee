--- conflicted
+++ resolved
@@ -335,10 +335,7 @@
         kwargs: Keyword arguments on the form ``name=plug.cli.option()``.
     """
     options = [(key, value) for key, value in kwargs.items()]
-<<<<<<< HEAD
     return _MutuallyExclusiveGroup(required=__required__, options=options)
-=======
-    return MutuallyExclusiveGroup(required=__required__, options=options)
 
 
 @dataclasses.dataclass(frozen=True)
@@ -346,5 +343,4 @@
     """A container for holding a plugin's configurable arguments."""
 
     config_section_name: str
-    argnames: List[str]
->>>>>>> 3ea32d50
+    argnames: List[str]