#!/bin/bash

function run_flake8() {
    pip install flake8
    flake8 --ignore=W503,E203
}

if [[ $INTEGRATION_TEST == "true" ]]; then
    ./.travis/integration_test.sh
    exit $?
fi

if [[ $TRAVIS_OS_NAME == 'osx' ]]; then
    eval "$(pyenv init -)"
    pyenv global 3.6.10
fi

run_flake8
<<<<<<< HEAD
pytest tests/unit_tests --cov=_repobee --cov-branch
=======
pytest tests --cov=_repobee --cov=repobee_plug --cov-branch
>>>>>>> 9f0e5ce7
<|MERGE_RESOLUTION|>--- conflicted
+++ resolved
@@ -15,9 +15,4 @@
     pyenv global 3.6.10
 fi
 
-run_flake8
-<<<<<<< HEAD
-pytest tests/unit_tests --cov=_repobee --cov-branch
-=======
-pytest tests --cov=_repobee --cov=repobee_plug --cov-branch
->>>>>>> 9f0e5ce7
+pytest tests --cov=_repobee --cov=repobee_plug --cov-branch