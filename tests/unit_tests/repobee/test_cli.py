--- conflicted
+++ resolved
@@ -534,13 +534,8 @@
 
         assert all(
             [
-<<<<<<< HEAD
-                "/" + MASTER_ORG_NAME + "/" in url
+                "/" + TEMPLATE_ORG_NAME + "/" in url
                 for url in parsed_args.template_repo_urls
-=======
-                "/" + TEMPLATE_ORG_NAME + "/" in url
-                for url in parsed_args.master_repo_urls
->>>>>>> c9534e96
             ]
         )
 
